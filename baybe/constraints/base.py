--- conflicted
+++ resolved
@@ -3,11 +3,8 @@
 from __future__ import annotations
 
 from abc import ABC, abstractmethod
-<<<<<<< HEAD
-from typing import TYPE_CHECKING, Any, ClassVar, List, Sequence, Tuple
-=======
+from collections.abc import Sequence
 from typing import TYPE_CHECKING, Any, ClassVar
->>>>>>> 0926594a
 
 import pandas as pd
 from attr import define, field
@@ -151,13 +148,8 @@
         return [1.0] * len(self.parameters)
 
     def to_botorch(
-<<<<<<< HEAD
         self, parameters: Sequence[NumericalContinuousParameter], idx_offset: int = 0
-    ) -> Tuple[Tensor, Tensor, float]:
-=======
-        self, parameters: list[NumericalContinuousParameter], idx_offset: int = 0
     ) -> tuple[Tensor, Tensor, float]:
->>>>>>> 0926594a
         """Cast the constraint in a format required by botorch.
 
         Used in calling ``optimize_acqf_*`` functions, for details see
