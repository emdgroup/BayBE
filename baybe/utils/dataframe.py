--- conflicted
+++ resolved
@@ -27,21 +27,11 @@
 
 
 @overload
-<<<<<<< HEAD
-def to_tensor(x: np.ndarray | pd.DataFrame, /) -> Tensor:
-    ...
+def to_tensor(x: np.ndarray | pd.DataFrame, /) -> Tensor: ...
 
 
 @overload
-def to_tensor(*x: np.ndarray | pd.DataFrame) -> Iterator[Tensor]:
-    ...
-=======
-def to_tensor(df: pd.DataFrame) -> Tensor: ...
-
-
-@overload
-def to_tensor(*dfs: pd.DataFrame) -> Iterator[Tensor]: ...
->>>>>>> 4282f1c9
+def to_tensor(*x: np.ndarray | pd.DataFrame) -> Iterator[Tensor]: ...
 
 
 def to_tensor(*x: np.ndarray | pd.DataFrame) -> Tensor | Iterator[Tensor]:
