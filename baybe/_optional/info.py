--- conflicted
+++ resolved
@@ -28,11 +28,7 @@
     MORDRED_INSTALLED = find_spec("mordred") is not None
     ONNX_INSTALLED = find_spec("onnxruntime") is not None
     POLARS_INSTALLED = find_spec("polars") is not None
-<<<<<<< HEAD
-    DIAGNOSTICS_INSTALLED = find_spec("shap") is not None
-=======
     SHAP_INSTALLED = find_spec("shap") is not None
->>>>>>> 9fddbdd8
     PRE_COMMIT_INSTALLED = find_spec("pre_commit") is not None
     PYDOCLINT_INSTALLED = find_spec("pydoclint") is not None
     RDKIT_INSTALLED = find_spec("rdkit") is not None
