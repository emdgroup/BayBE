"""Continuous subspaces."""

from __future__ import annotations

<<<<<<< HEAD
import math
import sys
=======
import gc
>>>>>>> bd7e8a94
import warnings
from collections.abc import Collection, Iterable, Sequence
from itertools import chain, product
from typing import TYPE_CHECKING, Any, cast

import numpy as np
import pandas as pd
from attrs import define, field, fields
from typing_extensions import override

from baybe.constraints import (
    ContinuousCardinalityConstraint,
    ContinuousLinearConstraint,
)
from baybe.constraints.base import ContinuousConstraint, ContinuousNonlinearConstraint
from baybe.constraints.validation import (
    validate_cardinality_constraint_parameter_bounds,
    validate_cardinality_constraints_are_nonoverlapping,
)
from baybe.parameters import NumericalContinuousParameter
from baybe.parameters.base import ContinuousParameter
<<<<<<< HEAD
from baybe.parameters.numerical import _FixedNumericalContinuousParameter
from baybe.parameters.utils import get_parameters_from_dataframe
=======
from baybe.parameters.utils import get_parameters_from_dataframe, sort_parameters
>>>>>>> bd7e8a94
from baybe.searchspace.validation import (
    validate_parameter_names,
)
from baybe.serialization import SerialMixin, converter, select_constructor_hook
from baybe.utils.basic import to_tuple
<<<<<<< HEAD
from baybe.utils.dataframe import pretty_print_df
from baybe.utils.interval import Interval
from baybe.utils.numerical import DTypeFloatNumpy
=======
from baybe.utils.dataframe import get_transform_objects, pretty_print_df
from baybe.utils.plotting import to_string
>>>>>>> bd7e8a94

if TYPE_CHECKING:
    from baybe.searchspace.core import SearchSpace

_MAX_CARDINALITY_SAMPLING_ATTEMPTS = 10_000


@define
class SubspaceContinuous(SerialMixin):
    """Class for managing continuous subspaces.

    Builds the subspace from parameter definitions, keeps
    track of search metadata, and provides access to candidate sets and different
    parameter views.
    """

    parameters: tuple[NumericalContinuousParameter, ...] = field(
        converter=sort_parameters,
        validator=lambda _, __, x: validate_parameter_names(x),
    )
    """The parameters of the subspace."""

    constraints_lin_eq: tuple[ContinuousLinearConstraint, ...] = field(
        converter=to_tuple, factory=tuple
    )
    """Linear equality constraints."""

    constraints_lin_ineq: tuple[ContinuousLinearConstraint, ...] = field(
        converter=to_tuple, factory=tuple
    )
    """Linear inequality constraints."""

    constraints_nonlin: tuple[ContinuousNonlinearConstraint, ...] = field(
        converter=to_tuple, factory=tuple
    )
    """Nonlinear constraints."""

    @override
    def __str__(self) -> str:
        if self.is_empty:
            return ""

        # Convert the lists to dataFrames to be able to use pretty_printing
        param_list = [param.summary() for param in self.parameters]
        eq_constraints_list = [constr.summary() for constr in self.constraints_lin_eq]
        ineq_constraints_list = [
            constr.summary() for constr in self.constraints_lin_ineq
        ]
        nonlin_constraints_list = [
            constr.summary() for constr in self.constraints_nonlin
        ]
        param_df = pd.DataFrame(param_list)
        lin_eq_df = pd.DataFrame(eq_constraints_list)
        lin_ineq_df = pd.DataFrame(ineq_constraints_list)
        nonlinear_df = pd.DataFrame(nonlin_constraints_list)

        fields = [
            to_string("Continuous Parameters", pretty_print_df(param_df)),
            to_string("Linear Equality Constraints", pretty_print_df(lin_eq_df)),
            to_string("Linear Inequality Constraints", pretty_print_df(lin_ineq_df)),
            to_string("Non-linear Constraints", pretty_print_df(nonlinear_df)),
        ]

        return to_string(self.__class__.__name__, *fields)

    @property
    def constraints_cardinality(self) -> tuple[ContinuousCardinalityConstraint, ...]:
        """Cardinality constraints."""
        return tuple(
            c
            for c in self.constraints_nonlin
            if isinstance(c, ContinuousCardinalityConstraint)
        )

<<<<<<< HEAD
    @property
    def n_inactive_parameter_combinations(self) -> int:
        """The number of possible inactive parameter combinations."""
        return math.prod(
            c.n_inactive_parameter_combinations for c in self.constraints_cardinality
        )

    def inactive_parameter_combinations(self) -> Iterable[frozenset[str]]:
        """Get an iterator over all possible combinations of inactive parameters."""
        for combination in product(
            *[
                con.inactive_parameter_combinations()
                for con in self.constraints_cardinality
            ]
        ):
            yield frozenset(chain(*combination))
=======
    @constraints_lin_eq.validator
    def _validate_constraints_lin_eq(
        self, _, lst: list[ContinuousLinearConstraint]
    ) -> None:
        """Validate linear equality constraints."""
        # TODO Remove once eq and ineq constraints are consolidated into one list
        if not all(c.is_eq for c in lst):
            raise ValueError(
                f"The list '{fields(self.__class__).constraints_lin_eq.name}' of "
                f"{self.__class__.__name__} only accepts equality constraints, i.e. "
                f"the 'operator' for all list items should be '='."
            )

    @constraints_lin_ineq.validator
    def _validate_constraints_lin_ineq(
        self, _, lst: list[ContinuousLinearConstraint]
    ) -> None:
        """Validate linear inequality constraints."""
        # TODO Remove once eq and ineq constraints are consolidated into one list
        if any(c.is_eq for c in lst):
            raise ValueError(
                f"The list '{fields(self.__class__).constraints_lin_ineq.name}' of "
                f"{self.__class__.__name__} only accepts inequality constraints, i.e. "
                f"the 'operator' for all list items should be '>=' or '<='."
            )
>>>>>>> bd7e8a94

    @constraints_nonlin.validator
    def _validate_constraints_nonlin(self, _, __) -> None:
        """Validate nonlinear constraints."""
        # Note: The passed constraints are accessed indirectly through the property
        validate_cardinality_constraints_are_nonoverlapping(
            self.constraints_cardinality
        )

        for con in self.constraints_cardinality:
            validate_cardinality_constraint_parameter_bounds(con, self.parameters)

    def to_searchspace(self) -> SearchSpace:
        """Turn the subspace into a search space with no discrete part."""
        from baybe.searchspace.core import SearchSpace

        return SearchSpace(continuous=self)

    @classmethod
    def empty(cls) -> SubspaceContinuous:
        """Create an empty continuous subspace."""
        return SubspaceContinuous(())

    @classmethod
    def from_parameter(cls, parameter: ContinuousParameter) -> SubspaceContinuous:
        """Create a subspace from a single parameter.

        Args:
            parameter: The parameter to span the subspace.

        Returns:
            The created subspace.
        """
        return cls.from_product([parameter])

    @classmethod
    def from_product(
        cls,
        parameters: Sequence[ContinuousParameter],
        constraints: Sequence[ContinuousConstraint] | None = None,
    ) -> SubspaceContinuous:
        """See :class:`baybe.searchspace.core.SearchSpace`."""
        constraints = constraints or []
        return SubspaceContinuous(
            parameters=[p for p in parameters if p.is_continuous],  # type:ignore[misc]
            constraints_lin_eq=[  # type:ignore[attr-misc]
                c
                for c in constraints
                if (isinstance(c, ContinuousLinearConstraint) and c.is_eq)
            ],
            constraints_lin_ineq=[  # type:ignore[attr-misc]
                c
                for c in constraints
                if (isinstance(c, ContinuousLinearConstraint) and not c.is_eq)
            ],
            constraints_nonlin=[  # type:ignore[attr-misc]
                c for c in constraints if isinstance(c, ContinuousNonlinearConstraint)
            ],
        )

    @classmethod
    def from_bounds(cls, bounds: pd.DataFrame) -> SubspaceContinuous:
        """Create a hyperrectangle-shaped continuous subspace with given bounds.

        Args:
            bounds: The bounds of the parameters.

        Returns:
            The constructed subspace.
        """
        # Assert that the input represents valid bounds
        assert bounds.shape[0] == 2
        assert (np.diff(bounds.values, axis=0) >= 0).all()
        assert bounds.apply(pd.api.types.is_numeric_dtype).all()

        # Create the corresponding parameters and from them the search space
        parameters = [
            NumericalContinuousParameter(cast(str, name), bound)
            for (name, bound) in bounds.items()
        ]
        return SubspaceContinuous(parameters)

    @classmethod
    def from_dataframe(
        cls,
        df: pd.DataFrame,
        parameters: Sequence[ContinuousParameter] | None = None,
    ) -> SubspaceContinuous:
        """Create a hyperrectangle-shaped continuous subspace from a dataframe.

        More precisely, create the smallest axis-aligned hyperrectangle-shaped
        continuous subspace that contains the points specified in the given dataframe.

        Args:
            df: The dataframe specifying the points spanning the subspace.
            parameters: Optional parameter objects corresponding to the columns in the
                given dataframe that can be provided to explicitly control parameter
                attributes. If a match between column name and parameter name is found,
                the corresponding parameter object is used. If a column has no match in
                the parameter list, a new
                :class:`baybe.parameters.numerical.NumericalContinuousParameter`
                is created with default optional arguments. For more details, see
                :func:`baybe.parameters.utils.get_parameters_from_dataframe`.

        Raises:
            ValueError: If parameter types other than
                :class:`baybe.parameters.numerical.NumericalContinuousParameter`
                are provided.

        Returns:
            The created continuous subspace.
        """
        # TODO: Add option for convex hull once constraints are in place

        if parameters and not all(
            isinstance(p, NumericalContinuousParameter) for p in parameters
        ):
            raise ValueError(
                "Currently, only parameters of type "
                "'{NumericalContinuousParameter.__name__}' are supported."
            )

        def continuous_parameter_factory(name: str, values: Collection[Any]):
            return NumericalContinuousParameter(name, (min(values), max(values)))

        # Get the full list of both explicitly and implicitly defined parameter
        parameters = get_parameters_from_dataframe(
            df, continuous_parameter_factory, parameters
        )

        return cls(parameters)

    @property
    def is_empty(self) -> bool:
        """Return whether this subspace is empty."""
        return len(self.parameters) == 0

    @property
    def parameter_names(self) -> tuple[str, ...]:
        """Return tuple of parameter names."""
        return tuple(p.name for p in self.parameters)

    @property
<<<<<<< HEAD
    def param_names_in_cardinality_constraint(self) -> tuple[str, ...]:
        """Return list of parameter names involved in cardinality constraints."""
        # TODO: Is this property really needed? If so, apply naming conventions.
        params_per_cardinatliy_constraint = [
            c.parameters for c in self.constraints_cardinality
        ]
        return tuple(chain(*params_per_cardinatliy_constraint))

    @property
    def param_bounds_comp(self) -> np.ndarray:
        """Return bounds as numpy array."""
        if not self.parameters:
            return np.empty((2, 0), dtype=DTypeFloatNumpy)
        return np.stack([p.bounds.to_ndarray() for p in self.parameters]).T
=======
    def comp_rep_columns(self) -> tuple[str, ...]:
        """The columns spanning the computational representation."""
        return tuple(chain.from_iterable(p.comp_rep_columns for p in self.parameters))

    @property
    def comp_rep_bounds(self) -> pd.DataFrame:
        """The minimum and maximum values of the computational representation."""
        return pd.DataFrame(
            {p.name: p.bounds.to_tuple() for p in self.parameters},
            index=["min", "max"],
        )
>>>>>>> bd7e8a94

    def _drop_parameters(self, parameter_names: Collection[str]) -> SubspaceContinuous:
        """Create a copy of the subspace with certain parameters removed.

        Args:
            parameter_names: The names of the parameter to be removed.

        Returns:
            The reduced subspace.
        """
        return SubspaceContinuous(
            parameters=[p for p in self.parameters if p.name not in parameter_names],
            constraints_lin_eq=[
                c._drop_parameters(parameter_names) for c in self.constraints_lin_eq
            ],
            constraints_lin_ineq=[
                c._drop_parameters(parameter_names) for c in self.constraints_lin_ineq
            ],
        )

    def _remove_cardinality_constraints(
        self,
        inactive_parameter_names: Collection[str],
        inactivity_threshold: float = sys.float_info.min,
    ) -> SubspaceContinuous:
        """Create a copy of the subspace with cardinality constraints removed.

        Args:
            inactive_parameter_names: A list of inactive parameters.
            inactivity_threshold: Threshold for checking whether a value is zero.

        Returns:
            A new subspace object without cardinality constraints.
        """
        # TODO: Revise function name/docstring and arguments. In particular: why
        #   does the function expect the inactive parameters instead of the active ones?

        # TODO: Shouldn't the x != 0 constraints be applied on the level of the
        #   individual constrains, also taking into account whether min_cardinality > 0?

        # TODO: Merge _drop_parameters() to this method.
        def ensure_active_parameters(
            parameters: tuple[NumericalContinuousParameter, ...],
            active_parameter_names: Collection[str],
        ) -> tuple[NumericalContinuousParameter, ...]:
            """Ensure certain parameters being non-zero by adjusting bounds.

            Args:
                parameters: A list of parameters.
                active_parameter_names: A list of parameters names that must be
                    non-zero.

            Returns:
                A list of parameters with certain parameters guaranteed to be non-zero.
            """
            parameters_active_guaranteed = []
            for p in parameters:
                if p.name not in active_parameter_names:
                    bounds = p.bounds
                # Active parameter x with bounds [..., 0], ensure x != 0
                elif p.bounds.upper == 0.0:
                    bounds = Interval(lower=p.bounds.lower, upper=inactivity_threshold)
                # Active parameter x with bounds [0, ...], ensure x != 0
                elif p.bounds.lower == 0.0:
                    bounds = Interval(lower=inactivity_threshold, upper=p.bounds.upper)
                # TODO: For active parameter x in [..., 0, ...], ensure x != 0 is not
                #  done.
                else:
                    bounds = p.bounds
                parameters_active_guaranteed.append(
                    NumericalContinuousParameter(
                        name=p.name,
                        bounds=bounds,
                    )
                )
            return tuple(parameters_active_guaranteed)

        # Active parameters: parameters involved in cardinality constraints
        active_parameter_names = set(
            self.param_names_in_cardinality_constraint
        ).difference(set(inactive_parameter_names))

        active_parameters_guaranteed = ensure_active_parameters(
            self.parameters, active_parameter_names
        )

        return SubspaceContinuous(
            parameters=tuple(
                [
                    _FixedNumericalContinuousParameter(name=p.name, value=0.0)
                    if p.name in inactive_parameter_names
                    else p
                    for p in active_parameters_guaranteed
                ]
            ),
            constraints_lin_eq=self.constraints_lin_eq,
            constraints_lin_ineq=self.constraints_lin_ineq,
        )

    def transform(
        self,
        df: pd.DataFrame | None = None,
        /,
        *,
        allow_missing: bool = False,
        allow_extra: bool | None = None,
        data: pd.DataFrame | None = None,
    ) -> pd.DataFrame:
        """See :func:`baybe.searchspace.core.SearchSpace.transform`."""
        # >>>>>>>>>> Deprecation
        if not ((df is None) ^ (data is None)):
            raise ValueError(
                "Provide the data to be transformed as first positional argument."
            )

        if data is not None:
            df = data
            warnings.warn(
                "Providing the dataframe via the `data` argument is deprecated and "
                "will be removed in a future version. Please pass your dataframe "
                "as positional argument instead.",
                DeprecationWarning,
            )

        # Mypy does not infer from the above that `df` must be a dataframe here
        assert isinstance(df, pd.DataFrame)

        if allow_extra is None:
            allow_extra = True
            if set(df) - {p.name for p in self.parameters}:
                warnings.warn(
                    "For backward compatibility, the new `allow_extra` flag is set "
                    "to `True` when left unspecified. However, this behavior will be "
                    "changed in a future version. If you want to invoke the old "
                    "behavior, please explicitly set `allow_extra=True`.",
                    DeprecationWarning,
                )
        # <<<<<<<<<< Deprecation

        # Extract the parameters to be transformed
        parameters = get_transform_objects(
            df, self.parameters, allow_missing=allow_missing, allow_extra=allow_extra
        )

        # Transform the parameters
        return df[[p.name for p in parameters]]

    def samples_random(self, n_points: int = 1) -> pd.DataFrame:
        """Deprecated!"""  # noqa: D401
        warnings.warn(
            f"The method '{SubspaceContinuous.samples_random.__name__}' "
            f"has been deprecated and will be removed in a future version. "
            f"Use '{SubspaceContinuous.sample_uniform.__name__}' instead.",
            DeprecationWarning,
        )
        return self.sample_uniform(n_points)

    def sample_uniform(self, batch_size: int = 1) -> pd.DataFrame:
        """Draw uniform random parameter configurations from the continuous space.

        Args:
            batch_size: The number of parameter configurations to be sampled.

        Returns:
            A dataframe containing the parameter configurations as rows with columns
            corresponding to the parameter names.

        Raises:
            ValueError: If the subspace contains unsupported nonlinear constraints.
        """
        if not all(
            isinstance(c, ContinuousCardinalityConstraint)
            for c in self.constraints_nonlin
        ):
            raise ValueError(
                f"Currently, only nonlinear constraints of type "
                f"'{ContinuousCardinalityConstraint.__name__}' are supported."
            )

        if not self.parameters:
            return pd.DataFrame(index=pd.RangeIndex(0, batch_size))

        if (
            len(self.constraints_lin_eq) == 0
            and len(self.constraints_lin_ineq) == 0
            and len(self.constraints_cardinality) == 0
        ):
            return self._sample_from_bounds(batch_size, self.comp_rep_bounds.values)

        if len(self.constraints_cardinality) == 0:
            return self._sample_from_polytope(batch_size, self.comp_rep_bounds.values)

        return self._sample_from_polytope_with_cardinality_constraints(batch_size)

    def _sample_from_bounds(self, batch_size: int, bounds: np.ndarray) -> pd.DataFrame:
        """Draw uniform random samples over a hyperrectangle-shaped space."""
        points = np.random.uniform(
            low=bounds[0, :], high=bounds[1, :], size=(batch_size, len(self.parameters))
        )

        return pd.DataFrame(points, columns=self.parameter_names)

    def _sample_from_polytope(
        self, batch_size: int, bounds: np.ndarray
    ) -> pd.DataFrame:
        """Draw uniform random samples from a polytope."""
        import torch
        from botorch.utils.sampling import get_polytope_samples

        points = get_polytope_samples(
            n=batch_size,
            bounds=torch.from_numpy(bounds),
            equality_constraints=[
                c.to_botorch(self.parameters) for c in self.constraints_lin_eq
            ],
            inequality_constraints=[
                c.to_botorch(self.parameters) for c in self.constraints_lin_ineq
            ],
        )
        return pd.DataFrame(points, columns=self.parameter_names)

    def _sample_from_polytope_with_cardinality_constraints(
        self, batch_size: int
    ) -> pd.DataFrame:
        """Draw random samples from a polytope with cardinality constraints."""
        if not self.constraints_cardinality:
            raise RuntimeError(
                f"This method should not be called without any constraints of type "
                f"'{ContinuousCardinalityConstraint.__name__}' in place. "
                f"Use '{SubspaceContinuous._sample_from_bounds.__name__}' "
                f"or '{SubspaceContinuous._sample_from_polytope.__name__}' instead."
            )

        # List to store the created samples
        samples: list[pd.DataFrame] = []

        # Counter for failed sampling attempts
        n_fails = 0

        while len(samples) < batch_size:
            # Randomly set some parameters inactive
            inactive_params_sample = self._sample_inactive_parameters(1)[0]

            # Remove the inactive parameters from the search space
            subspace_without_cardinality_constraint = self._drop_parameters(
                inactive_params_sample
            )

            # Sample from the reduced space
            try:
                sample = subspace_without_cardinality_constraint.sample_uniform(1)
                samples.append(sample)
            except ValueError:
                n_fails += 1

            # Avoid infinite loop
            if n_fails >= _MAX_CARDINALITY_SAMPLING_ATTEMPTS:
                raise RuntimeError(
                    f"The number of failed sampling attempts has exceeded the limit "
                    f"of {_MAX_CARDINALITY_SAMPLING_ATTEMPTS}. "
                    f"It appears that the feasible region of the search space is very "
                    f"small. Please review the search space constraints."
                )

        # Combine the samples and fill in inactive parameters
        parameter_names = [p.name for p in self.parameters]
        return (
            pd.concat(samples, ignore_index=True)
            .reindex(columns=parameter_names)
            .fillna(0.0)
        )

    def _sample_inactive_parameters(self, batch_size: int = 1) -> list[set[str]]:
        """Sample inactive parameters according to the given cardinality constraints."""
        inactives_per_constraint = [
            con.sample_inactive_parameters(batch_size)
            for con in self.constraints_cardinality
        ]
        return [set(chain(*x)) for x in zip(*inactives_per_constraint)]

    def samples_full_factorial(self, n_points: int = 1) -> pd.DataFrame:
        """Deprecated!"""  # noqa: D401
        warnings.warn(
            f"The method '{SubspaceContinuous.samples_full_factorial.__name__}' "
            f"has been deprecated and will be removed in a future version. "
            f"Use '{SubspaceContinuous.sample_from_full_factorial.__name__}' instead.",
            DeprecationWarning,
        )
        return self.sample_from_full_factorial(n_points)

    def sample_from_full_factorial(self, batch_size: int = 1) -> pd.DataFrame:
        """Draw parameter configurations from the full factorial of the space.

        Args:
            batch_size: The number of parameter configurations to be sampled.

        Returns:
            A dataframe containing the parameter configurations as rows with columns
            corresponding to the parameter names.

        Raises:
            ValueError: If there are not enough points to sample from.
        """
        if len(full_factorial := self.full_factorial) < batch_size:
            raise ValueError(
                f"You are trying to sample {batch_size} points from the full factorial "
                f"of the continuous space bounds, but it has only "
                f"{len(full_factorial)} points."
            )

        return full_factorial.sample(n=batch_size).reset_index(drop=True)

    @property
    def full_factorial(self) -> pd.DataFrame:
        """Get the full factorial of the continuous space."""
        index = pd.MultiIndex.from_product(
            self.comp_rep_bounds.values.T.tolist(), names=self.parameter_names
        )

        return pd.DataFrame(index=index).reset_index()

    def get_parameters_by_name(
        self, names: Sequence[str]
    ) -> tuple[NumericalContinuousParameter, ...]:
        """Return parameters with the specified names.

        Args:
            names: Sequence of parameter names.

        Returns:
            The named parameters.
        """
        return tuple(p for p in self.parameters if p.name in names)


# Register deserialization hook
converter.register_structure_hook(SubspaceContinuous, select_constructor_hook)

# Collect leftover original slotted classes processed by `attrs.define`
gc.collect()<|MERGE_RESOLUTION|>--- conflicted
+++ resolved
@@ -2,12 +2,9 @@
 
 from __future__ import annotations
 
-<<<<<<< HEAD
+import gc
 import math
 import sys
-=======
-import gc
->>>>>>> bd7e8a94
 import warnings
 from collections.abc import Collection, Iterable, Sequence
 from itertools import chain, product
@@ -29,25 +26,16 @@
 )
 from baybe.parameters import NumericalContinuousParameter
 from baybe.parameters.base import ContinuousParameter
-<<<<<<< HEAD
 from baybe.parameters.numerical import _FixedNumericalContinuousParameter
-from baybe.parameters.utils import get_parameters_from_dataframe
-=======
 from baybe.parameters.utils import get_parameters_from_dataframe, sort_parameters
->>>>>>> bd7e8a94
 from baybe.searchspace.validation import (
     validate_parameter_names,
 )
 from baybe.serialization import SerialMixin, converter, select_constructor_hook
 from baybe.utils.basic import to_tuple
-<<<<<<< HEAD
-from baybe.utils.dataframe import pretty_print_df
+from baybe.utils.dataframe import get_transform_objects, pretty_print_df
 from baybe.utils.interval import Interval
-from baybe.utils.numerical import DTypeFloatNumpy
-=======
-from baybe.utils.dataframe import get_transform_objects, pretty_print_df
 from baybe.utils.plotting import to_string
->>>>>>> bd7e8a94
 
 if TYPE_CHECKING:
     from baybe.searchspace.core import SearchSpace
@@ -122,24 +110,6 @@
             if isinstance(c, ContinuousCardinalityConstraint)
         )
 
-<<<<<<< HEAD
-    @property
-    def n_inactive_parameter_combinations(self) -> int:
-        """The number of possible inactive parameter combinations."""
-        return math.prod(
-            c.n_inactive_parameter_combinations for c in self.constraints_cardinality
-        )
-
-    def inactive_parameter_combinations(self) -> Iterable[frozenset[str]]:
-        """Get an iterator over all possible combinations of inactive parameters."""
-        for combination in product(
-            *[
-                con.inactive_parameter_combinations()
-                for con in self.constraints_cardinality
-            ]
-        ):
-            yield frozenset(chain(*combination))
-=======
     @constraints_lin_eq.validator
     def _validate_constraints_lin_eq(
         self, _, lst: list[ContinuousLinearConstraint]
@@ -165,7 +135,23 @@
                 f"{self.__class__.__name__} only accepts inequality constraints, i.e. "
                 f"the 'operator' for all list items should be '>=' or '<='."
             )
->>>>>>> bd7e8a94
+
+    @property
+    def n_inactive_parameter_combinations(self) -> int:
+        """The number of possible inactive parameter combinations."""
+        return math.prod(
+            c.n_inactive_parameter_combinations for c in self.constraints_cardinality
+        )
+
+    def inactive_parameter_combinations(self) -> Iterable[frozenset[str]]:
+        """Get an iterator over all possible combinations of inactive parameters."""
+        for combination in product(
+            *[
+                con.inactive_parameter_combinations()
+                for con in self.constraints_cardinality
+            ]
+        ):
+            yield frozenset(chain(*combination))
 
     @constraints_nonlin.validator
     def _validate_constraints_nonlin(self, _, __) -> None:
@@ -309,7 +295,11 @@
         return tuple(p.name for p in self.parameters)
 
     @property
-<<<<<<< HEAD
+    def comp_rep_columns(self) -> tuple[str, ...]:
+        """The columns spanning the computational representation."""
+        return tuple(chain.from_iterable(p.comp_rep_columns for p in self.parameters))
+
+    @property
     def param_names_in_cardinality_constraint(self) -> tuple[str, ...]:
         """Return list of parameter names involved in cardinality constraints."""
         # TODO: Is this property really needed? If so, apply naming conventions.
@@ -319,24 +309,12 @@
         return tuple(chain(*params_per_cardinatliy_constraint))
 
     @property
-    def param_bounds_comp(self) -> np.ndarray:
-        """Return bounds as numpy array."""
-        if not self.parameters:
-            return np.empty((2, 0), dtype=DTypeFloatNumpy)
-        return np.stack([p.bounds.to_ndarray() for p in self.parameters]).T
-=======
-    def comp_rep_columns(self) -> tuple[str, ...]:
-        """The columns spanning the computational representation."""
-        return tuple(chain.from_iterable(p.comp_rep_columns for p in self.parameters))
-
-    @property
     def comp_rep_bounds(self) -> pd.DataFrame:
         """The minimum and maximum values of the computational representation."""
         return pd.DataFrame(
             {p.name: p.bounds.to_tuple() for p in self.parameters},
             index=["min", "max"],
         )
->>>>>>> bd7e8a94
 
     def _drop_parameters(self, parameter_names: Collection[str]) -> SubspaceContinuous:
         """Create a copy of the subspace with certain parameters removed.
