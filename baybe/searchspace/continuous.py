--- conflicted
+++ resolved
@@ -496,11 +496,7 @@
     def full_factorial(self) -> pd.DataFrame:
         """Get the full factorial of the continuous space."""
         index = pd.MultiIndex.from_product(
-<<<<<<< HEAD
-            self.param_bounds_comp.T.tolist(), names=self.parameter_names
-=======
-            self.comp_rep_bounds.values.T.tolist(), names=self.param_names
->>>>>>> 4f65c7e9
+            self.comp_rep_bounds.values.T.tolist(), names=self.parameter_names
         )
 
         return pd.DataFrame(index=index).reset_index()
