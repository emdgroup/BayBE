"""Recommenders based on sampling."""

from typing import ClassVar

import numpy as np
import pandas as pd
from sklearn.preprocessing import StandardScaler

from baybe.recommenders.pure.nonpredictive.base import NonPredictiveRecommender
from baybe.searchspace import SearchSpace, SearchSpaceType, SubspaceDiscrete
from baybe.utils.sampling_algorithms import farthest_point_sampling


class RandomRecommender(NonPredictiveRecommender):
    """Recommends experiments randomly."""

    # Class variables
    compatibility: ClassVar[SearchSpaceType] = SearchSpaceType.HYBRID
    # See base class.

    def _recommend_hybrid(
        self,
        searchspace: SearchSpace,
        candidates_exp: pd.DataFrame,
        batch_size: int,
    ) -> pd.DataFrame:
        # See base class.
        if searchspace.type == SearchSpaceType.DISCRETE:
            return candidates_exp.sample(batch_size)

        cont_random = searchspace.continuous.sample_uniform(batch_size=batch_size)
        if searchspace.type == SearchSpaceType.CONTINUOUS:
            return cont_random

        disc_candidates, _ = searchspace.discrete.get_candidates(True, True)

        # TODO decide mechanism if number of possible discrete candidates is smaller
        #  than batch size
        disc_random = disc_candidates.sample(
            n=batch_size,
            replace=len(disc_candidates) < batch_size,
        )

        cont_random.index = disc_random.index
        return pd.concat([disc_random, cont_random], axis=1)


class FPSRecommender(NonPredictiveRecommender):
    """An initial recommender that selects candidates via Farthest Point Sampling."""

    # Class variables
    compatibility: ClassVar[SearchSpaceType] = SearchSpaceType.DISCRETE
    # See base class.

    def _recommend_discrete(
        self,
        subspace_discrete: SubspaceDiscrete,
        candidates_exp: pd.DataFrame,
        batch_size: int,
    ) -> pd.Index:
        # See base class.

        # Fit scaler on entire search space
        # TODO [Scaling]: scaling should be handled by search space object
        scaler = StandardScaler()
        scaler.fit(subspace_discrete.comp_rep)

<<<<<<< HEAD
        # Scale and sample
=======
        candidates_comp = subspace_discrete.transform(candidates_exp)
>>>>>>> 4f65c7e9
        candidates_scaled = np.ascontiguousarray(scaler.transform(candidates_comp))
        ilocs = farthest_point_sampling(candidates_scaled, batch_size)
        return candidates_comp.index[ilocs]<|MERGE_RESOLUTION|>--- conflicted
+++ resolved
@@ -25,6 +25,7 @@
         batch_size: int,
     ) -> pd.DataFrame:
         # See base class.
+
         if searchspace.type == SearchSpaceType.DISCRETE:
             return candidates_exp.sample(batch_size)
 
@@ -65,11 +66,8 @@
         scaler = StandardScaler()
         scaler.fit(subspace_discrete.comp_rep)
 
-<<<<<<< HEAD
         # Scale and sample
-=======
         candidates_comp = subspace_discrete.transform(candidates_exp)
->>>>>>> 4f65c7e9
         candidates_scaled = np.ascontiguousarray(scaler.transform(candidates_comp))
         ilocs = farthest_point_sampling(candidates_scaled, batch_size)
         return candidates_comp.index[ilocs]