"""PyTest configuration."""

from __future__ import annotations

import os
from itertools import chain
from unittest.mock import Mock

import numpy as np
import pandas as pd
import pytest
import torch
from hypothesis import settings as hypothesis_settings

from baybe._optional.info import CHEM_INSTALLED
from baybe.acquisition import qExpectedImprovement
from baybe.campaign import Campaign
from baybe.constraints import (
    ContinuousCardinalityConstraint,
    ContinuousLinearEqualityConstraint,
    ContinuousLinearInequalityConstraint,
    DiscreteCardinalityConstraint,
    DiscreteCustomConstraint,
    DiscreteDependenciesConstraint,
    DiscreteExcludeConstraint,
    DiscreteLinkedParametersConstraint,
    DiscreteNoLabelDuplicatesConstraint,
    DiscretePermutationInvarianceConstraint,
    DiscreteProductConstraint,
    DiscreteSumConstraint,
    SubSelectionCondition,
    ThresholdCondition,
)
from baybe.kernels import MaternKernel
from baybe.objectives.desirability import DesirabilityObjective
from baybe.objectives.single import SingleTargetObjective
from baybe.parameters import (
    CategoricalParameter,
    CustomDiscreteParameter,
    NumericalContinuousParameter,
    NumericalDiscreteParameter,
    SubstanceEncoding,
    TaskParameter,
)
from baybe.parameters.substance import SubstanceParameter
from baybe.priors import GammaPrior
from baybe.recommenders.meta.base import MetaRecommender
from baybe.recommenders.meta.sequential import (
    SequentialMetaRecommender,
    StreamingSequentialMetaRecommender,
    TwoPhaseMetaRecommender,
)
from baybe.recommenders.pure.base import PureRecommender
from baybe.recommenders.pure.bayesian.botorch import (
    BotorchRecommender,
)
from baybe.recommenders.pure.nonpredictive.sampling import RandomRecommender
from baybe.searchspace import SearchSpace
from baybe.surrogates import GaussianProcessSurrogate
from baybe.surrogates.custom import CustomONNXSurrogate
from baybe.targets import NumericalTarget
from baybe.targets.binary import BinaryTarget
from baybe.telemetry import (
    VARNAME_TELEMETRY_ENABLED,
    VARNAME_TELEMETRY_HOSTNAME,
    VARNAME_TELEMETRY_USERNAME,
)
from baybe.utils.basic import hilberts_factory
from baybe.utils.boolean import strtobool
from baybe.utils.dataframe import add_fake_results, add_parameter_noise

# Hypothesis settings
hypothesis_settings.register_profile("ci", deadline=500, max_examples=100)
if strtobool(os.getenv("CI", "false")):
    hypothesis_settings.load_profile("ci")

# All fixture functions have prefix 'fixture_' and explicitly declared name, so they
# can be reused by other fixtures, see
# https://docs.pytest.org/en/stable/reference/reference.html#pytest-fixture


@pytest.fixture(scope="session", autouse=True)
def disable_telemetry():
    """Disables telemetry during pytesting via fixture."""
    # Remember the original value of the environment variables
    telemetry_enabled_before = os.environ.get(VARNAME_TELEMETRY_ENABLED)
    telemetry_userhash_before = os.environ.get(VARNAME_TELEMETRY_USERNAME)
    telemetry_hosthash_before = os.environ.get(VARNAME_TELEMETRY_HOSTNAME)

    # Set the environment variable to a certain value for the duration of the tests
    os.environ[VARNAME_TELEMETRY_ENABLED] = "false"
    os.environ[VARNAME_TELEMETRY_USERNAME] = "PYTEST"
    os.environ[VARNAME_TELEMETRY_HOSTNAME] = "PYTEST"

    # Yield control to the tests
    yield

    # Restore the original value of the environment variables
    if telemetry_enabled_before is not None:
        os.environ[VARNAME_TELEMETRY_ENABLED] = telemetry_enabled_before
    else:
        os.environ.pop(VARNAME_TELEMETRY_ENABLED)

    if telemetry_userhash_before is not None:
        os.environ[VARNAME_TELEMETRY_USERNAME] = telemetry_userhash_before
    else:
        os.environ.pop(VARNAME_TELEMETRY_USERNAME)

    if telemetry_hosthash_before is not None:
        os.environ[VARNAME_TELEMETRY_HOSTNAME] = telemetry_hosthash_before
    else:
        os.environ.pop(VARNAME_TELEMETRY_HOSTNAME)


# Add option to only run fast tests
def pytest_addoption(parser):
    """Changes pytest parser."""
    parser.addoption("--fast", action="store_true", help="fast: Runs reduced tests")


def pytest_configure(config):
    """Changes pytest marker configuration."""
    config.addinivalue_line("markers", "slow: mark test as slow to run")


def pytest_collection_modifyitems(config, items):
    """Marks slow tests as skip if flag is set."""
    if not config.getoption("--fast"):
        return

    skip_slow = pytest.mark.skip(reason="skip with --fast")
    for item in items:
        if "slow" in item.keywords:
            item.add_marker(skip_slow)


@pytest.fixture(params=[2], name="n_iterations", ids=["i2"])
def fixture_n_iterations(request):
    """Number of iterations ran in tests."""
    return request.param


@pytest.fixture(
    params=[pytest.param(1, marks=pytest.mark.slow), 3],
    name="batch_size",
    ids=["b1", "b3"],
)
def fixture_batch_size(request):
    """Number of recommendations requested per iteration.

    Testing 1 as edge case and 3 as a case for >1.
    """
    return request.param


@pytest.fixture(
    params=[5, pytest.param(8, marks=pytest.mark.slow)],
    name="n_grid_points",
    ids=["grid5", "grid8"],
)
def fixture_n_grid_points(request):
    """Number of grid points used in e.g. the mixture tests.

    Test an even number (5 grid points will cause 4 sections) and a number that causes
    division into numbers that have no perfect floating point representation (8 grid
    points will cause 7 sections).
    """
    return request.param


@pytest.fixture(name="good_reference_values")
def fixture_good_reference_values():
    """Define some good reference values.

    These are used by the utility function to
    generate fake good results. These only make sense for discrete parameters.
    """
    return {"Categorical_1": ["B"], "Categorical_2": ["OK"]}


@pytest.fixture(name="mock_substances")
def fixture_mock_substances():
    """A set of test substances."""
    substances = {
        "Water": "O",
        "THF": "C1CCOC1",
        "DMF": "CN(C)C=O",
        "Hexane": "CCCCCC",
    }

    return substances


@pytest.fixture(name="mock_categories")
def fixture_mock_categories():
    """A set of mock categories for categorical parameters."""
    return ["Type1", "Type2", "Type3"]


@pytest.fixture(name="parameters")
def fixture_parameters(
    parameter_names: list[str], mock_substances, mock_categories, n_grid_points
):
    """Provides example parameters via specified names."""
    # FIXME: n_grid_points causes duplicate test cases if the argument is not used

    # Required for the selection to work as intended (if the input was a single string,
    # the list comprehension would match substrings instead)
    assert isinstance(parameter_names, list)

    valid_parameters = [
        CategoricalParameter(
            name="Categorical_1",
            values=("A", "B", "C"),
            encoding="OHE",
        ),
        CategoricalParameter(
            name="Categorical_2",
            values=("bad", "OK", "good"),
            encoding="INT",
        ),
        CategoricalParameter(
            name="Switch_1",
            values=("on", "off"),
            encoding="OHE",
        ),
        CategoricalParameter(
            name="Switch_2",
            values=("left", "right"),
            encoding="OHE",
        ),
        CategoricalParameter(
            name="Frame_A",
            values=mock_categories,
        ),
        CategoricalParameter(
            name="Frame_B",
            values=mock_categories,
        ),
        CategoricalParameter(
            name="SomeSetting",
            values=("slow", "normal", "fast"),
            encoding="INT",
        ),
        NumericalDiscreteParameter(
            name="Num_disc_1",
            values=(1, 2, 7),
            tolerance=0.3,
        ),
        NumericalDiscreteParameter(
            name="Fraction_1",
            values=tuple(np.linspace(0, 100, n_grid_points)),
            tolerance=0.2,
        ),
        NumericalDiscreteParameter(
            name="Fraction_2",
            values=tuple(np.linspace(0, 100, n_grid_points)),
            tolerance=0.5,
        ),
        NumericalDiscreteParameter(
            name="Fraction_3",
            values=tuple(np.linspace(0, 100, n_grid_points)),
            tolerance=0.5,
        ),
        NumericalDiscreteParameter(
            name="Temperature",
            values=tuple(np.linspace(100, 200, n_grid_points)),
        ),
        NumericalDiscreteParameter(
            name="Pressure",
            values=tuple(np.linspace(0, 6, n_grid_points)),
        ),
        NumericalContinuousParameter(
            name="Conti_finite1",
            bounds=(0, 1),
        ),
        NumericalContinuousParameter(
            name="Conti_finite2",
            bounds=(-1, 0),
        ),
        NumericalContinuousParameter(
            name="Conti_finite3",
            bounds=(-1, 1),
        ),
        CustomDiscreteParameter(
            name="Custom_1",
            data=pd.DataFrame(
                {
                    "D1": [1.1, 1.4, 1.7],
                    "D2": [11, 23, 55],
                    "D3": [-4, -13, 4],
                },
                index=["mol1", "mol2", "mol3"],
            ),
        ),
        CustomDiscreteParameter(
            name="Custom_2",
            data=pd.DataFrame(
                {
                    "desc1": [1.1, 1.4, 1.7],
                    "desc2": [55, 23, 3],
                    "desc3": [4, 5, 6],
                },
                index=["A", "B", "C"],
            ),
        ),
        TaskParameter(
            name="Task",
            values=("A", "B", "C"),
            active_values=("A", "B"),
        ),
    ]

    if CHEM_INSTALLED:
        valid_parameters += [
            *[
                SubstanceParameter(
                    name=f"Solvent_{k+1}",
                    data=mock_substances,
                )
                for k in range(3)
            ],
            *[
                SubstanceParameter(
                    name=f"Substance_1_{encoding}",
                    data=mock_substances,
                    encoding=encoding,
                )
                for encoding in SubstanceEncoding
            ],
        ]
    else:
        valid_parameters += [
            *[
                CategoricalParameter(
                    name=f"Solvent_{k+1}",
                    values=tuple(mock_substances.keys()),
                )
                for k in range(3)
            ],
        ]

    return [p for p in valid_parameters if p.name in parameter_names]


@pytest.fixture(name="targets")
def fixture_targets(target_names: list[str]):
    """Provides example targets via specified names."""
    # Required for the selection to work as intended (if the input was a single string,
    # the list comprehension would match substrings instead)
    assert isinstance(target_names, list)

    valid_targets = [
        NumericalTarget(
            name="Target_max",
            mode="MAX",
        ),
        NumericalTarget(
            name="Target_min",
            mode="MIN",
        ),
        NumericalTarget(
            name="Target_max_bounded",
            mode="MAX",
            bounds=(0, 100),
            transformation="LINEAR",
        ),
        NumericalTarget(
            name="Target_min_bounded",
            mode="MIN",
            bounds=(0, 100),
            transformation="LINEAR",
        ),
        NumericalTarget(
            name="Target_match_bell",
            mode="MATCH",
            bounds=(0, 100),
            transformation="BELL",
        ),
        NumericalTarget(
            name="Target_match_triangular",
            mode="MATCH",
            bounds=(0, 100),
            transformation="TRIANGULAR",
        ),
        BinaryTarget(name="Target_binary"),
    ]
    return [t for t in valid_targets if t.name in target_names]


@pytest.fixture(name="constraints")
def fixture_constraints(constraint_names: list[str], mock_substances, n_grid_points):
    """Provides example constraints via specified names."""
    # Required for the selection to work as intended (if the input was a single string,
    # the list comprehension would match substrings instead)
    assert isinstance(constraint_names, list)

    def custom_function(df: pd.DataFrame) -> pd.Series:
        mask_good = ~(
            (
                (df["Solvent_1"] == "water")
                & (df["Temperature"] > 120)
                & (df["Pressure"] > 5)
            )
            | (
                (df["Solvent_1"] == "C2")
                & (df["Temperature"] > 180)
                & (df["Pressure"] > 3)
            )
            | (
                (df["Solvent_1"] == "C3")
                & (df["Temperature"] < 150)
                & (df["Pressure"] > 3)
            )
        )

        return mask_good

    valid_constraints = {
        "Constraint_1": DiscreteDependenciesConstraint(
            parameters=["Switch_1", "Switch_2"],
            conditions=[
                SubSelectionCondition(selection=["on"]),
                SubSelectionCondition(selection=["right"]),
            ],
            affected_parameters=[
                ["Solvent_1", "Fraction_1"],
                ["Frame_A", "Frame_B"],
            ],
        ),
        "Constraint_2": DiscreteDependenciesConstraint(
            parameters=["Switch_1"],
            conditions=[SubSelectionCondition(selection=["on"])],
            affected_parameters=[["Solvent_1", "Fraction_1"]],
        ),
        "Constraint_3": DiscreteDependenciesConstraint(
            parameters=["Switch_2"],
            conditions=[SubSelectionCondition(selection=["right"])],
            affected_parameters=[["Frame_A", "Frame_B"]],
        ),
        "Constraint_4": DiscreteExcludeConstraint(
            parameters=["Temperature", "Solvent_1"],
            combiner="AND",
            conditions=[
                ThresholdCondition(threshold=151, operator=">"),
                SubSelectionCondition(selection=list(mock_substances)[:2]),
            ],
        ),
        "Constraint_5": DiscreteExcludeConstraint(
            parameters=["Pressure", "Solvent_1"],
            combiner="AND",
            conditions=[
                ThresholdCondition(threshold=5, operator=">"),
                SubSelectionCondition(selection=list(mock_substances)[-2:]),
            ],
        ),
        "Constraint_6": DiscreteExcludeConstraint(
            parameters=["Pressure", "Temperature"],
            combiner="AND",
            conditions=[
                ThresholdCondition(threshold=3, operator="<"),
                ThresholdCondition(threshold=120, operator=">"),
            ],
        ),
        "Constraint_7": DiscreteNoLabelDuplicatesConstraint(
            parameters=["Solvent_1", "Solvent_2", "Solvent_3"],
        ),
        "Constraint_8": DiscreteSumConstraint(
            parameters=["Fraction_1", "Fraction_2"],
            condition=ThresholdCondition(threshold=150, operator="<="),
        ),
        "Constraint_9": DiscreteProductConstraint(
            parameters=["Fraction_1", "Fraction_2"],
            condition=ThresholdCondition(threshold=30, operator=">="),
        ),
        "Constraint_10": DiscreteSumConstraint(
            parameters=["Fraction_1", "Fraction_2"],
            condition=ThresholdCondition(threshold=100, operator="="),
        ),
        "Constraint_11": DiscretePermutationInvarianceConstraint(
            parameters=["Solvent_1", "Solvent_2", "Solvent_3"],
            dependencies=DiscreteDependenciesConstraint(
                parameters=["Fraction_1", "Fraction_2", "Fraction_3"],
                conditions=[
                    ThresholdCondition(threshold=0.0, operator=">"),
                    ThresholdCondition(threshold=0.0, operator=">"),
                    SubSelectionCondition(
                        selection=list(np.linspace(0, 100, n_grid_points)[1:])
                    ),
                ],
                affected_parameters=[["Solvent_1"], ["Solvent_2"], ["Solvent_3"]],
            ),
        ),
        "Constraint_12": DiscreteSumConstraint(
            parameters=["Fraction_1", "Fraction_2", "Fraction_3"],
            condition=ThresholdCondition(threshold=100, operator="=", tolerance=0.01),
        ),
        "Constraint_13": DiscreteCustomConstraint(
            parameters=["Pressure", "Solvent_1", "Temperature"],
            validator=custom_function,
        ),
        "Constraint_14": DiscreteCardinalityConstraint(
            parameters=["Fraction_1", "Fraction_2", "Fraction_3"],
            min_cardinality=1,
            max_cardinality=2,
        ),
        "Constraint_15": DiscreteLinkedParametersConstraint(
            parameters=["Solvent_1", "Solvent_2", "Solvent_3"],
        ),
        "ContiConstraint_1": ContinuousLinearEqualityConstraint(
            parameters=["Conti_finite1", "Conti_finite2"],
            coefficients=[1.0, 1.0],
            rhs=0.3,
        ),
        "ContiConstraint_2": ContinuousLinearEqualityConstraint(
            parameters=["Conti_finite1", "Conti_finite2"],
            coefficients=[1.0, 3.0],
            rhs=0.3,
        ),
        "ContiConstraint_3": ContinuousLinearInequalityConstraint(
            parameters=["Conti_finite1", "Conti_finite2"],
            coefficients=[1.0, 1.0],
            rhs=0.3,
        ),
        "ContiConstraint_4": ContinuousLinearInequalityConstraint(
            parameters=["Conti_finite1", "Conti_finite2"],
            coefficients=[1.0, 3.0],
            rhs=0.3,
        ),
        "ContiConstraint_5": ContinuousCardinalityConstraint(
            parameters=["Conti_finite1", "Conti_finite2", "Conti_finite3"],
            min_cardinality=1,
            max_cardinality=2,
        ),
    }
    return [
        c_item
        for c_name, c_item in valid_constraints.items()
        if c_name in constraint_names
    ]


@pytest.fixture(name="target_names")
def fixture_default_target_selection():
    """The default targets to be used if not specified differently."""
    return ["Target_max"]


@pytest.fixture(name="parameter_names")
def fixture_default_parameter_selection():
    """Default parameters used if not specified differently."""
    return ["Categorical_1", "Categorical_2", "Num_disc_1"]


@pytest.fixture(name="constraint_names")
def fixture_default_constraint_selection():
    """Default constraints used if not specified differently."""
    return []


@pytest.fixture(name="campaign")
def fixture_campaign(parameters, constraints, recommender, objective):
    """Returns a campaign."""
    return Campaign(
        searchspace=SearchSpace.from_product(
            parameters=parameters, constraints=constraints
        ),
        recommender=recommender,
        objective=objective,
    )


@pytest.fixture(name="searchspace")
def fixture_searchspace(parameters, constraints):
    """Returns a searchspace."""
    return SearchSpace.from_product(parameters=parameters, constraints=constraints)


@pytest.fixture(name="twophase_meta_recommender")
def fixture_default_twophase_meta_recommender(recommender, initial_recommender):
    """The default ```TwoPhaseMetaRecommender```."""
    return TwoPhaseMetaRecommender(
        recommender=recommender, initial_recommender=initial_recommender
    )


@pytest.fixture(name="sequential_meta_recommender")
def fixture_default_sequential_meta_recommender():
    """The default ```SequentialMetaRecommender```."""
    return SequentialMetaRecommender(
        recommenders=[RandomRecommender(), BotorchRecommender()],
        mode="reuse_last",
    )


@pytest.fixture(name="streaming_sequential_meta_recommender")
def fixture_default_streaming_sequential_meta_recommender():
    """The default ```StreamingSequentialMetaRecommender```."""
    return StreamingSequentialMetaRecommender(
        recommenders=chain((RandomRecommender(),), hilberts_factory(BotorchRecommender))
    )


@pytest.fixture(name="acqf")
def fixture_default_acquisition_function():
    """The default acquisition function to be used if not specified differently."""
    return qExpectedImprovement()


@pytest.fixture(name="lengthscale_prior")
def fixture_default_lengthscale_prior():
    """The default lengthscale prior to be used if not specified differently."""
    return GammaPrior(3, 1)


@pytest.fixture(name="kernel")
def fixture_default_kernel(lengthscale_prior):
    """The default kernel to be used if not specified differently."""
    return MaternKernel(nu=5 / 2, lengthscale_prior=lengthscale_prior)


@pytest.fixture(name="surrogate_model")
def fixture_default_surrogate_model(request, kernel):
    """The default surrogate model to be used if not specified differently."""
    if hasattr(request, "param") and request.param == "onnx":
        return request.getfixturevalue("onnx_surrogate")
    return GaussianProcessSurrogate(kernel_or_factory=kernel)


<<<<<<< HEAD
@pytest.fixture(name="allow_recommending_pending_experiments")
def fixture_allow_recommending_pending_experiments():
    return False


=======
@pytest.fixture(name="allow_repeated_recommendations")
def fixture_allow_repeated_recommendations():
    return False


@pytest.fixture(name="allow_recommending_already_measured")
def allow_recommending_already_measured():
    return True


>>>>>>> 9b14604e
@pytest.fixture(name="initial_recommender")
def fixture_initial_recommender(
    allow_recommending_already_measured, allow_repeated_recommendations
):
    """The default initial recommender to be used if not specified differently."""
    return RandomRecommender(
        allow_repeated_recommendations=allow_repeated_recommendations,
        allow_recommending_already_measured=allow_recommending_already_measured,
    )


@pytest.fixture(name="recommender")
def fixture_recommender(
<<<<<<< HEAD
    initial_recommender, surrogate_model, acqf, allow_recommending_pending_experiments
=======
    initial_recommender,
    surrogate_model,
    acqf,
    allow_repeated_recommendations,
    allow_recommending_already_measured,
>>>>>>> 9b14604e
):
    """The default recommender to be used if not specified differently."""
    return TwoPhaseMetaRecommender(
        initial_recommender=initial_recommender,
        recommender=BotorchRecommender(
            surrogate_model=surrogate_model,
            acquisition_function=acqf,
<<<<<<< HEAD
            allow_recommending_pending_experiments=allow_recommending_pending_experiments,
=======
            allow_repeated_recommendations=allow_repeated_recommendations,
            allow_recommending_already_measured=allow_recommending_already_measured,
>>>>>>> 9b14604e
        ),
    )


@pytest.fixture(name="meta_recommender")
def fixture_meta_recommender(
    request,
    twophase_meta_recommender,
    sequential_meta_recommender,
    streaming_sequential_meta_recommender,
):
    """Returns the requested recommender."""
    if not hasattr(request, "param") or (request.param == TwoPhaseMetaRecommender):
        return twophase_meta_recommender
    if request.param == SequentialMetaRecommender:
        return sequential_meta_recommender
    if request.param == StreamingSequentialMetaRecommender:
        return streaming_sequential_meta_recommender
    raise NotImplementedError("unknown recommender type")


@pytest.fixture(name="objective")
def fixture_default_objective(targets):
    """The default objective to be used if not specified differently."""
    return (
        SingleTargetObjective(targets[0])
        if len(targets) == 1
        else DesirabilityObjective(targets)
    )


@pytest.fixture(name="config")
def fixture_default_config():
    """The default config to be used if not specified differently."""
    # TODO: Once `to_config` is implemented, generate the default config from the
    #   default campaign object instead of hardcoding it here. This avoids redundant
    #   code and automatically keeps them synced.
    cfg = """{
        "searchspace": {
            "constructor": "from_product",
            "parameters": [
                {
                    "type": "NumericalDiscreteParameter",
                    "name": "Temp_C",
                    "values": [10, 20, 30, 40]
                },
                {
                    "type": "NumericalDiscreteParameter",
                    "name": "Concentration",
                    "values": [0.2, 0.3, 1.4]
                },
                __fillin__
                {
                    "type": "CategoricalParameter",
                    "name": "Base",
                    "values": ["base1", "base2", "base3", "base4", "base5"]
                }
            ],
            "constraints": []
        },
        "objective": {
          "mode": "SINGLE",
          "targets": [
            {
              "type": "NumericalTarget",
              "name": "Yield",
              "mode": "MAX"
            }
          ]
        },
        "recommender": {
            "type": "TwoPhaseMetaRecommender",
            "initial_recommender": {
                "type": "RandomRecommender"
            },
            "recommender": {
                "type": "BotorchRecommender",
                "acquisition_function": "qEI",
                "allow_repeated_recommendations": false,
                "allow_recommending_already_measured": false
            },
            "switch_after": 1
        }
    }
    """.replace(
        "__fillin__",
        """
                {
                "type": "SubstanceParameter",
                "name": "Solvent",
                "data": {"sol1":"C", "sol2":"CC", "sol3":"CCC"},
                "decorrelate": true,
                "encoding": "MORDRED"
            },"""
        if CHEM_INSTALLED
        else """
                {
                "type": "CategoricalParameter",
                "name": "Solvent",
                "values": ["sol1", "sol2", "sol3"],
                "encoding": "OHE"
            },""",
    )
    return cfg


@pytest.fixture(name="simplex_config")
def fixture_default_simplex_config():
    """The default simplex config to be used if not specified differently."""
    cfg = """{
        "searchspace": {
          "discrete": {
              "constructor": "from_simplex",
              "simplex_parameters": [
                {
                  "type": "NumericalDiscreteParameter",
                  "name": "simplex1",
                  "values": [0.0, 0.1, 0.2, 0.3, 0.4, 0.5, 0.6, 0.7, 0.8, 0.9, 1.0]
                },
                {
                  "type": "NumericalDiscreteParameter",
                  "name": "simplex2",
                  "values": [0.0, 0.1, 0.2, 0.3, 0.4, 0.5, 0.6, 0.7, 0.8, 0.9, 1.0]
                }
              ],
              "product_parameters": [
                {
                  "type": "CategoricalParameter",
                  "name": "Granularity",
                  "values": ["coarse", "medium", "fine"]
                }
              ],
              "max_sum": 1.0,
              "boundary_only": true
            }
        },
        "objective": {
          "mode": "SINGLE",
          "targets": [
            {
              "type": "NumericalTarget",
              "name": "Yield",
              "mode": "MAX"
            }
          ]
        }
    }"""

    return cfg


@pytest.fixture(name="onnx_str")
def fixture_default_onnx_str() -> bytes:
    """The default ONNX model string to be used if not specified differently."""
    from skl2onnx import convert_sklearn
    from skl2onnx.common.data_types import FloatTensorType
    from sklearn.linear_model import BayesianRidge

    # Train sklearn model
    train_x = torch.arange(10).view(-1, 1)
    train_y = torch.arange(10).view(-1, 1)
    model = BayesianRidge()
    model.fit(train_x, train_y)

    # Convert to ONNX string
    input_dim = train_x.size(dim=1)
    onnx_input_name = "input"
    initial_types = [(onnx_input_name, FloatTensorType([None, input_dim]))]
    options = {type(model): {"return_std": True}}
    binary = convert_sklearn(
        model, initial_types=initial_types, options=options
    ).SerializeToString()

    return binary


@pytest.fixture(name="onnx_surrogate")
def fixture_default_onnx_surrogate(onnx_str) -> CustomONNXSurrogate:
    """The default ONNX model to be used if not specified differently."""
    return CustomONNXSurrogate(onnx_input_name="input", onnx_str=onnx_str)


# Reusables


# TODO consider turning this into a fixture returning a campaign after running some
#  fake iterations
def run_iterations(
    campaign: Campaign, n_iterations: int, batch_size: int, add_noise: bool = True
) -> None:
    """Run a campaign for some fake iterations.

    Args:
        campaign: The campaign encapsulating the experiments.
        n_iterations: Number of iterations run.
        batch_size: Number of recommended points per iteration.
        add_noise: Flag whether measurement noise should be added every 2nd iteration.
    """
    for k in range(n_iterations):
        rec = campaign.recommend(batch_size=batch_size)
        # dont use parameter noise for these tests

        add_fake_results(rec, campaign.targets)
        if add_noise and (k % 2):
            add_parameter_noise(rec, campaign.parameters, noise_level=0.1)

        campaign.add_measurements(rec)


def select_recommender(
    meta_recommender: MetaRecommender, training_size: int
) -> PureRecommender:
    """Select a recommender for a given training dataset size."""
    searchspace = Mock(spec=SearchSpace)
    df = Mock()
    df.__len__ = Mock(return_value=training_size)
    return meta_recommender.select_recommender(
        batch_size=1, searchspace=searchspace, measurements=df
    )<|MERGE_RESOLUTION|>--- conflicted
+++ resolved
@@ -627,46 +627,43 @@
     return GaussianProcessSurrogate(kernel_or_factory=kernel)
 
 
-<<<<<<< HEAD
+@pytest.fixture(name="allow_repeated_recommendations")
+def fixture_allow_repeated_recommendations():
+    return False
+
+
+@pytest.fixture(name="allow_recommending_already_measured")
+def allow_recommending_already_measured():
+    return True
+
+
 @pytest.fixture(name="allow_recommending_pending_experiments")
 def fixture_allow_recommending_pending_experiments():
     return False
 
 
-=======
-@pytest.fixture(name="allow_repeated_recommendations")
-def fixture_allow_repeated_recommendations():
-    return False
-
-
-@pytest.fixture(name="allow_recommending_already_measured")
-def allow_recommending_already_measured():
-    return True
-
-
->>>>>>> 9b14604e
 @pytest.fixture(name="initial_recommender")
 def fixture_initial_recommender(
-    allow_recommending_already_measured, allow_repeated_recommendations
+    allow_recommending_already_measured,
+    allow_repeated_recommendations,
+    allow_recommending_pending_experiments,
 ):
     """The default initial recommender to be used if not specified differently."""
     return RandomRecommender(
         allow_repeated_recommendations=allow_repeated_recommendations,
         allow_recommending_already_measured=allow_recommending_already_measured,
+        allow_recommending_pending_experiments=allow_recommending_pending_experiments,
     )
 
 
 @pytest.fixture(name="recommender")
 def fixture_recommender(
-<<<<<<< HEAD
-    initial_recommender, surrogate_model, acqf, allow_recommending_pending_experiments
-=======
     initial_recommender,
     surrogate_model,
     acqf,
     allow_repeated_recommendations,
     allow_recommending_already_measured,
->>>>>>> 9b14604e
+    allow_recommending_pending_experiments,
 ):
     """The default recommender to be used if not specified differently."""
     return TwoPhaseMetaRecommender(
@@ -674,12 +671,9 @@
         recommender=BotorchRecommender(
             surrogate_model=surrogate_model,
             acquisition_function=acqf,
-<<<<<<< HEAD
-            allow_recommending_pending_experiments=allow_recommending_pending_experiments,
-=======
             allow_repeated_recommendations=allow_repeated_recommendations,
             allow_recommending_already_measured=allow_recommending_already_measured,
->>>>>>> 9b14604e
+            allow_recommending_pending_experiments=allow_recommending_pending_experiments,
         ),
     )
 
