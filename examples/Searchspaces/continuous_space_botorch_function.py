--- conflicted
+++ resolved
@@ -6,7 +6,6 @@
 via the `botorch_function_wrapper`.
 """
 
-<<<<<<< HEAD
 # This example assumes some basic familiarity with using BayBE.
 # We thus refer to [`baybe_object`](./../Basics/baybe_object.md) for a basic example.
 # Also, there is a large overlap with other examples with regards to using the test function.
@@ -14,12 +13,15 @@
 
 #### Necessary imports for this example
 
-from baybe.core import BayBE
-from baybe.parameters import NumericContinuous
-=======
+# This example assumes some basic familiarity with using BayBE.
+# We thus refer to [`baybe_object`](./../Basics/baybe_object.md) for a basic example.
+# Also, there is a large overlap with other examples with regards to using the test function.
+# We thus refer to [`discrete_space`](./discrete_space.md) for details on this aspect.
+
+#### Necessary imports for this example
+
 from baybe import BayBE
 from baybe.parameters import NumericalContinuousParameter
->>>>>>> 82a888cf
 from baybe.searchspace import SearchSpace
 from baybe.targets import NumericalTarget, Objective
 from baybe.utils import botorch_function_wrapper
@@ -52,13 +54,9 @@
 BOUNDS = TestFunction.bounds
 WRAPPED_FUNCTION = botorch_function_wrapper(test_function=TestFunction)
 
-<<<<<<< HEAD
 #### Creating the searchspace and the objective
 
-# Since the searchspace is continuous test, we construct `NumericContinuous` parameters.
-=======
-# Since this is the continuous test, we only construct numerical continuous parameters.
->>>>>>> 82a888cf
+# Since the searchspace is continuous test, we construct `NumericalContinuousParameter`s
 # We use that data of the test function to deduce bounds and number of parameters.
 parameters = [
     NumericalContinuousParameter(
